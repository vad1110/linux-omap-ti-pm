--- conflicted
+++ resolved
@@ -155,11 +155,7 @@
 	return -EINVAL;
 }
 #endif
-<<<<<<< HEAD
-extern void omap_pmic_init(void);
-=======
 extern void omap_pmic_data_init(void);
->>>>>>> 2c19445d
 
 #ifdef CONFIG_TWL4030_CORE
 extern int omap_twl_init(void);
