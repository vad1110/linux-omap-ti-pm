--- conflicted
+++ resolved
@@ -273,11 +273,7 @@
 static int __init omap2_common_pm_late_init(void)
 {
 	/* Init the OMAP PMIC parameters */
-<<<<<<< HEAD
-	omap_pmic_init();
-=======
 	omap_pmic_data_init();
->>>>>>> 2c19445d
 
 	/* Init the voltage layer */
 	omap_voltage_late_init();
