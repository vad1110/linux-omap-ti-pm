--- conflicted
+++ resolved
@@ -40,31 +40,7 @@
 #include "control.h"
 #include "mux.h"
 
-<<<<<<< HEAD
-#define UART_OMAP_NO_EMPTY_FIFO_READ_IP_REV	0x52
-#define UART_OMAP_WER		0x17	/* Wake-up enable register */
-
-#define UART_ERRATA_FIFO_FULL_ABORT	(0x1 << 0)
-#define UART_ERRATA_i202_MDR1_ACCESS	(0x1 << 1)
-
-/*
- * NOTE: By default the serial timeout is disabled as it causes lost characters
- * over the serial ports. This means that the UART clocks will stay on until
- * disabled via sysfs. This also causes that any deeper omap sleep states are
- * blocked.
- */
-#define DEFAULT_TIMEOUT 1000
-
-#define MAX_UART_HWMOD_NAME_LEN		16
-
-struct omap_uart_state {
-	int num;
-	int can_sleep;
-	struct timer_list timer;
-	u32 timeout;
-=======
 #define MAX_UART_HWMOD_NAME_LEN                16
->>>>>>> 11fa522f
 
 static int omap_uart_con_id __initdata = -1;
 
@@ -255,14 +231,8 @@
 		if (enable)
 			v |= up->wk_mask;
 		else
-<<<<<<< HEAD
-			idlemode = HWMOD_IDLEMODE_SMART_WKUP;
-	} else {
-		idlemode = HWMOD_IDLEMODE_NO;
-=======
 			v &= ~up->wk_mask;
 		__raw_writel(v, up->wk_en);
->>>>>>> 11fa522f
 	}
 
 	/* Enable or clear io-pad wakeup */
