--- conflicted
+++ resolved
@@ -59,11 +59,6 @@
 obj-$(CONFIG_CPU_FREQ)			+= omap2plus-cpufreq.o
 endif
 
-<<<<<<< HEAD
-# CPUFREQ driver
-obj-$(CONFIG_CPU_FREQ)			+= omap2plus-cpufreq.o
-=======
->>>>>>> 2f9b9a22
 
 # Power Management
 ifeq ($(CONFIG_PM),y)
