--- conflicted
+++ resolved
@@ -52,16 +52,13 @@
 		[2] = PWRSTS_OFF_ON,
 		[3] = PWRSTS_ON,
 	},
-<<<<<<< HEAD
-	.voltdm           = { .name = "mpu_iva" },
-=======
+	.voltdm           = { .name = "mpu_iva" },
 	.wakeup_lat = {
 		[PWRDM_FUNC_PWRST_OFF] = 1100,
 		[PWRDM_FUNC_PWRST_OSWR] = UNSUP_STATE,
 		[PWRDM_FUNC_PWRST_CSWR] = 350,
 		[PWRDM_FUNC_PWRST_ON] = 0,
 	},
->>>>>>> 77ca5c54
 };
 
 static struct powerdomain mpu_3xxx_pwrdm = {
@@ -78,16 +75,13 @@
 	.pwrsts_mem_on	  = {
 		[0] = PWRSTS_OFF_ON,
 	},
-<<<<<<< HEAD
-	.voltdm           = { .name = "mpu_iva" },
-=======
+	.voltdm           = { .name = "mpu_iva" },
 	.wakeup_lat = {
 		[PWRDM_FUNC_PWRST_OFF] = 95,
 		[PWRDM_FUNC_PWRST_OSWR] = UNSUP_STATE,
 		[PWRDM_FUNC_PWRST_CSWR] = 45,
 		[PWRDM_FUNC_PWRST_ON] = 0,
 	},
->>>>>>> 77ca5c54
 };
 
 /*
@@ -118,16 +112,13 @@
 		[0] = PWRSTS_OFF_RET_ON, /* MEM1ONSTATE */
 		[1] = PWRSTS_OFF_RET_ON, /* MEM2ONSTATE */
 	},
-<<<<<<< HEAD
-	.voltdm           = { .name = "core" },
-=======
+	.voltdm           = { .name = "core" },
 	.wakeup_lat = {
 		[PWRDM_FUNC_PWRST_OFF] = 100,
 		[PWRDM_FUNC_PWRST_OSWR] = UNSUP_STATE,
 		[PWRDM_FUNC_PWRST_CSWR] = 60,
 		[PWRDM_FUNC_PWRST_ON] = 0,
 	},
->>>>>>> 77ca5c54
 };
 
 static struct powerdomain core_3xxx_es3_1_pwrdm = {
@@ -151,16 +142,13 @@
 		[0] = PWRSTS_OFF_RET_ON, /* MEM1ONSTATE */
 		[1] = PWRSTS_OFF_RET_ON, /* MEM2ONSTATE */
 	},
-<<<<<<< HEAD
-	.voltdm           = { .name = "core" },
-=======
+	.voltdm           = { .name = "core" },
 	.wakeup_lat = {
 		[PWRDM_FUNC_PWRST_OFF] = 100,
 		[PWRDM_FUNC_PWRST_OSWR] = UNSUP_STATE,
 		[PWRDM_FUNC_PWRST_CSWR] = 60,
 		[PWRDM_FUNC_PWRST_ON] = 0,
 	},
->>>>>>> 77ca5c54
 };
 
 static struct powerdomain dss_pwrdm = {
@@ -176,16 +164,13 @@
 	.pwrsts_mem_on	  = {
 		[0] = PWRSTS_ON,  /* MEMONSTATE */
 	},
-<<<<<<< HEAD
-	.voltdm           = { .name = "core" },
-=======
+	.voltdm           = { .name = "core" },
 	.wakeup_lat = {
 		[PWRDM_FUNC_PWRST_OFF] = 70,
 		[PWRDM_FUNC_PWRST_OSWR] = UNSUP_STATE,
 		[PWRDM_FUNC_PWRST_CSWR] = 20,
 		[PWRDM_FUNC_PWRST_ON] = 0,
 	},
->>>>>>> 77ca5c54
 };
 
 /*
@@ -207,16 +192,13 @@
 	.pwrsts_mem_on	  = {
 		[0] = PWRSTS_ON,  /* MEMONSTATE */
 	},
-<<<<<<< HEAD
-	.voltdm           = { .name = "core" },
-=======
+	.voltdm           = { .name = "core" },
 	.wakeup_lat = {
 		[PWRDM_FUNC_PWRST_OFF] = 1000,
 		[PWRDM_FUNC_PWRST_OSWR] = UNSUP_STATE,
 		[PWRDM_FUNC_PWRST_CSWR] = UNSUP_STATE,
 		[PWRDM_FUNC_PWRST_ON] = 0,
 	},
->>>>>>> 77ca5c54
 };
 
 static struct powerdomain cam_pwrdm = {
@@ -232,16 +214,13 @@
 	.pwrsts_mem_on	  = {
 		[0] = PWRSTS_ON,  /* MEMONSTATE */
 	},
-<<<<<<< HEAD
-	.voltdm           = { .name = "core" },
-=======
+	.voltdm           = { .name = "core" },
 	.wakeup_lat = {
 		[PWRDM_FUNC_PWRST_OFF] = 850,
 		[PWRDM_FUNC_PWRST_OSWR] = UNSUP_STATE,
 		[PWRDM_FUNC_PWRST_CSWR] = 35,
 		[PWRDM_FUNC_PWRST_ON] = 0,
 	},
->>>>>>> 77ca5c54
 };
 
 static struct powerdomain per_pwrdm = {
@@ -257,16 +236,13 @@
 	.pwrsts_mem_on	  = {
 		[0] = PWRSTS_ON,  /* MEMONSTATE */
 	},
-<<<<<<< HEAD
-	.voltdm           = { .name = "core" },
-=======
+	.voltdm           = { .name = "core" },
 	.wakeup_lat = {
 		[PWRDM_FUNC_PWRST_OFF] = 200,
 		[PWRDM_FUNC_PWRST_OSWR] = UNSUP_STATE,
 		[PWRDM_FUNC_PWRST_CSWR] = 110,
 		[PWRDM_FUNC_PWRST_ON] = 0,
 	},
->>>>>>> 77ca5c54
 };
 
 static struct powerdomain emu_pwrdm = {
@@ -282,16 +258,13 @@
 	.omap_chip	  = OMAP_CHIP_INIT(CHIP_IS_OMAP3430),
 	.pwrsts		  = PWRSTS_OFF_RET_ON,
 	.pwrsts_logic_ret = PWRSTS_RET,
-<<<<<<< HEAD
-	.voltdm           = { .name = "mpu_iva" },
-=======
+	.voltdm           = { .name = "mpu_iva" },
 	.wakeup_lat = {
 		[PWRDM_FUNC_PWRST_OFF] = 200,
 		[PWRDM_FUNC_PWRST_OSWR] = UNSUP_STATE,
 		[PWRDM_FUNC_PWRST_CSWR] = 35,
 		[PWRDM_FUNC_PWRST_ON] = 0,
 	},
->>>>>>> 77ca5c54
 };
 
 static struct powerdomain usbhost_pwrdm = {
@@ -314,16 +287,13 @@
 	.pwrsts_mem_on	  = {
 		[0] = PWRSTS_ON,  /* MEMONSTATE */
 	},
-<<<<<<< HEAD
-	.voltdm           = { .name = "core" },
-=======
+	.voltdm           = { .name = "core" },
 	.wakeup_lat = {
 		[PWRDM_FUNC_PWRST_OFF] = 800,
 		[PWRDM_FUNC_PWRST_OSWR] = UNSUP_STATE,
 		[PWRDM_FUNC_PWRST_CSWR] = 150,
 		[PWRDM_FUNC_PWRST_ON] = 0,
 	},
->>>>>>> 77ca5c54
 };
 
 static struct powerdomain dpll1_pwrdm = {
