if ARCH_OMAP2PLUS

menu "TI OMAP2/3/4 Specific Features"

config ARCH_OMAP2PLUS_TYPICAL
	bool "Typical OMAP configuration"
	default y
	select AEABI
	select REGULATOR
	select PM
	select PM_RUNTIME
	select VFP
	select NEON if ARCH_OMAP3 || ARCH_OMAP4
	select SERIAL_OMAP
	select SERIAL_OMAP_CONSOLE
	select I2C
	select I2C_OMAP
	select MFD_SUPPORT
	select MENELAUS if ARCH_OMAP2
	select TWL4030_CORE if ARCH_OMAP3 || ARCH_OMAP4
	select TWL4030_POWER if ARCH_OMAP3 || ARCH_OMAP4
	help
	  Compile a kernel suitable for booting most boards

config ARCH_OMAP2
	bool "TI OMAP2"
	depends on ARCH_OMAP2PLUS
	default y
	select CPU_V6

config ARCH_OMAP3
	bool "TI OMAP3"
	depends on ARCH_OMAP2PLUS
	default y
	select CPU_V7
	select USB_ARCH_HAS_EHCI
	select ARM_L1_CACHE_SHIFT_6 if !ARCH_OMAP4
	select ARCH_HAS_OPP
	select PM_OPP if PM

config ARCH_OMAP4
	bool "TI OMAP4"
	default y
	depends on ARCH_OMAP2PLUS
	select CPU_V7
	select ARM_GIC
	select LOCAL_TIMERS if SMP
	select PL310_ERRATA_588369
	select PL310_ERRATA_727915
	select ARM_ERRATA_720789
	select ARCH_HAS_OPP
	select PM_OPP if PM
	select USB_ARCH_HAS_EHCI

comment "OMAP Core Type"
	depends on ARCH_OMAP2

config SOC_OMAP2420
	bool "OMAP2420 support"
	depends on ARCH_OMAP2
	default y
	select OMAP_DM_TIMER
	select ARCH_OMAP_OTG

config SOC_OMAP2430
	bool "OMAP2430 support"
	depends on ARCH_OMAP2
	default y
	select ARCH_OMAP_OTG

config SOC_OMAP3430
	bool "OMAP3430 support"
	depends on ARCH_OMAP3
	default y
	select ARCH_OMAP_OTG

config SOC_OMAPTI816X
	bool "TI816X support"
	depends on ARCH_OMAP3
	default y

config OMAP_PACKAGE_ZAF
       bool

config OMAP_PACKAGE_ZAC
       bool

config OMAP_PACKAGE_CBC
       bool

config OMAP_PACKAGE_CBB
       bool

config OMAP_PACKAGE_CUS
       bool

config OMAP_PACKAGE_CBP
       bool

config OMAP_PACKAGE_CBL
       bool

config OMAP_PACKAGE_CBS
       bool

comment "OMAP Board Type"
	depends on ARCH_OMAP2PLUS

config MACH_OMAP_GENERIC
	bool "Generic OMAP board"
	depends on ARCH_OMAP2
	default y

config MACH_OMAP2_TUSB6010
	bool
	depends on ARCH_OMAP2 && SOC_OMAP2420
	default y if MACH_NOKIA_N8X0

config MACH_OMAP_H4
	bool "OMAP 2420 H4 board"
	depends on SOC_OMAP2420
	default y
	select OMAP_PACKAGE_ZAF
	select OMAP_DEBUG_DEVICES

config MACH_OMAP_APOLLON
	bool "OMAP 2420 Apollon board"
	depends on SOC_OMAP2420
	default y
	select OMAP_PACKAGE_ZAC

config MACH_OMAP_2430SDP
	bool "OMAP 2430 SDP board"
	depends on SOC_OMAP2430
	default y
	select OMAP_PACKAGE_ZAC

config MACH_OMAP3_BEAGLE
	bool "OMAP3 BEAGLE board"
	depends on ARCH_OMAP3
	default y
	select OMAP_PACKAGE_CBB

config MACH_DEVKIT8000
	bool "DEVKIT8000 board"
	depends on ARCH_OMAP3
	default y
	select OMAP_PACKAGE_CUS

config MACH_OMAP_LDP
	bool "OMAP3 LDP board"
	depends on ARCH_OMAP3
	default y
	select OMAP_PACKAGE_CBB

config MACH_OMAP3530_LV_SOM
	bool "OMAP3 Logic 3530 LV SOM board"
	depends on ARCH_OMAP3
	select OMAP_PACKAGE_CBB
	default y
	help
	 Support for the LogicPD OMAP3530 SOM Development kit
	 for full description please see the products webpage at
	 http://www.logicpd.com/products/development-kits/texas-instruments-zoom%E2%84%A2-omap35x-development-kit

config MACH_OMAP3_TORPEDO
	bool "OMAP3 Logic 35x Torpedo board"
	depends on ARCH_OMAP3
	select OMAP_PACKAGE_CBB
	default y
	help
	 Support for the LogicPD OMAP35x Torpedo Development kit
	 for full description please see the products webpage at
	 http://www.logicpd.com/products/development-kits/zoom-omap35x-torpedo-development-kit

config MACH_OVERO
	bool "Gumstix Overo board"
	depends on ARCH_OMAP3
	default y
	select OMAP_PACKAGE_CBB

config MACH_OMAP3EVM
	bool "OMAP 3530 EVM board"
	depends on ARCH_OMAP3
	default y
	select OMAP_PACKAGE_CBB

config MACH_OMAP3517EVM
	bool "OMAP3517/ AM3517 EVM board"
	depends on ARCH_OMAP3
	default y
	select OMAP_PACKAGE_CBB

config MACH_CRANEBOARD
	bool "AM3517/05 CRANE board"
	depends on ARCH_OMAP3
	select OMAP_PACKAGE_CBB

config MACH_OMAP3_PANDORA
	bool "OMAP3 Pandora"
	depends on ARCH_OMAP3
	default y
	select OMAP_PACKAGE_CBB
	select REGULATOR_FIXED_VOLTAGE

config MACH_OMAP3_TOUCHBOOK
	bool "OMAP3 Touch Book"
	depends on ARCH_OMAP3
	default y
	select BACKLIGHT_CLASS_DEVICE

config MACH_OMAP_3430SDP
	bool "OMAP 3430 SDP board"
	depends on ARCH_OMAP3
	default y
	select OMAP_PACKAGE_CBB

config MACH_NOKIA_N800
       bool

config MACH_NOKIA_N810
       bool

config MACH_NOKIA_N810_WIMAX
       bool

config MACH_NOKIA_N8X0
	bool "Nokia N800/N810"
	depends on SOC_OMAP2420
	default y
	select OMAP_PACKAGE_ZAC
	select MACH_NOKIA_N800
	select MACH_NOKIA_N810
	select MACH_NOKIA_N810_WIMAX

config MACH_NOKIA_RM680
	bool "Nokia RM-680 board"
	depends on ARCH_OMAP3
	default y
	select OMAP_PACKAGE_CBB

config MACH_NOKIA_RX51
	bool "Nokia RX-51 board"
	depends on ARCH_OMAP3
	default y
	select OMAP_PACKAGE_CBB

config MACH_OMAP_ZOOM2
	bool "OMAP3 Zoom2 board"
	depends on ARCH_OMAP3
	default y
	select OMAP_PACKAGE_CBB
	select SERIAL_8250
	select SERIAL_CORE_CONSOLE
	select SERIAL_8250_CONSOLE
	select REGULATOR_FIXED_VOLTAGE

config MACH_OMAP_ZOOM3
	bool "OMAP3630 Zoom3 board"
	depends on ARCH_OMAP3
	default y
	select OMAP_PACKAGE_CBP
	select SERIAL_8250
	select SERIAL_CORE_CONSOLE
	select SERIAL_8250_CONSOLE
	select REGULATOR_FIXED_VOLTAGE

config MACH_CM_T35
	bool "CompuLab CM-T35 module"
	depends on ARCH_OMAP3
	default y
	select OMAP_PACKAGE_CUS

config MACH_CM_T3517
	bool "CompuLab CM-T3517 module"
	depends on ARCH_OMAP3
	default y
	select OMAP_PACKAGE_CBB

config MACH_IGEP0020
	bool "IGEP v2 board"
	depends on ARCH_OMAP3
	default y
	select OMAP_PACKAGE_CBB

config MACH_IGEP0030
	bool "IGEP OMAP3 module"
	depends on ARCH_OMAP3
	default y
	select OMAP_PACKAGE_CBB

config MACH_SBC3530
	bool "OMAP3 SBC STALKER board"
	depends on ARCH_OMAP3
	default y
	select OMAP_PACKAGE_CUS

config MACH_OMAP_3630SDP
	bool "OMAP3630 SDP board"
	depends on ARCH_OMAP3
	default y
	select OMAP_PACKAGE_CBP

config MACH_TI8168EVM
	bool "TI8168 Evaluation Module"
	depends on SOC_OMAPTI816X
	default y

config MACH_OMAP_4430SDP
	bool "OMAP 4430 SDP board"
	default y
	depends on ARCH_OMAP4
	select OMAP_PACKAGE_CBL
	select OMAP_PACKAGE_CBS
	select REGULATOR_FIXED_VOLTAGE
	select OMAP_TPS6236X

config MACH_OMAP4_PANDA
	bool "OMAP4 Panda Board"
	default y
	depends on ARCH_OMAP4
	select OMAP_PACKAGE_CBL
	select OMAP_PACKAGE_CBS
	select REGULATOR_FIXED_VOLTAGE

config OMAP3_EMU
	bool "OMAP3 debugging peripherals"
	depends on ARCH_OMAP3
	select OC_ETM
	help
	  Say Y here to enable debugging hardware of omap3

config OMAP3_SDRC_AC_TIMING
	bool "Enable SDRC AC timing register changes"
	depends on ARCH_OMAP3
	default n
	help
	  If you know that none of your system initiators will attempt to
	  access SDRAM during CORE DVFS, select Y here.  This should boost
	  SDRAM performance at lower CORE OPPs.  There are relatively few
	  users who will wish to say yes at this point - almost everyone will
	  wish to say no.  Selecting yes without understanding what is
	  going on could result in system crashes;

<<<<<<< HEAD
config OMAP_TPS6236X
       bool
=======
config OMAP_ALLOW_OSWR
	bool  "Enable Open Switch Retention"
	depends on ARCH_OMAP4
	default n
	help
	  Select this option to enable OSWR support.
	  Which means the Logic of power domains can be lost now
	  unlike the CSWR wherein the logic is retained
>>>>>>> 77ca5c54

endmenu

endif<|MERGE_RESOLUTION|>--- conflicted
+++ resolved
@@ -342,10 +342,6 @@
 	  wish to say no.  Selecting yes without understanding what is
 	  going on could result in system crashes;
 
-<<<<<<< HEAD
-config OMAP_TPS6236X
-       bool
-=======
 config OMAP_ALLOW_OSWR
 	bool  "Enable Open Switch Retention"
 	depends on ARCH_OMAP4
@@ -354,7 +350,9 @@
 	  Select this option to enable OSWR support.
 	  Which means the Logic of power domains can be lost now
 	  unlike the CSWR wherein the logic is retained
->>>>>>> 77ca5c54
+
+config OMAP_TPS6236X
+       bool
 
 endmenu
 
