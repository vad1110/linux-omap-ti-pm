--- conflicted
+++ resolved
@@ -27,10 +27,6 @@
 #include <linux/clk.h>
 
 #include <plat/dma.h>
-<<<<<<< HEAD
-#include <plat/omapfb.h>
-=======
->>>>>>> 2fbe74b9
 #include <plat/blizzard.h>
 
 #include "omapfb.h"
